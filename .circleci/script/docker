--- conflicted
+++ resolved
@@ -1,14 +1,9 @@
 #!/usr/bin/env bash
 
 image_tag=$(cat resources/CLJ_KONDO_VERSION)
-<<<<<<< HEAD
 if [ -z "$CIRCLE_PULL_REQUEST" ] && [ "$CIRCLE_BRANCH" = "master" ] \
       && [[ ! $image_tag =~ SNAPSHOT$ ]]; then
     echo "Building Docker image $image_name:$image_tag"
-=======
-
-if [ -z "$CIRCLE_PULL_REQUEST" ] && [ "$CIRCLE_BRANCH" = "master" ] && [[ ! $image_tag =~ "SNAPSHOT$" ]]; then
->>>>>>> 4410fb86
     image_name="borkdude/clj-kondo"
     image_tag=$(cat resources/CLJ_KONDO_VERSION)
     echo "$DOCKERHUB_PASS" | docker login -u "$DOCKERHUB_USER" --password-stdin
